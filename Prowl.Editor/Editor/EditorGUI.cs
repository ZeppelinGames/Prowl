﻿using Microsoft.VisualBasic.FileIO;
using Prowl.Editor.Assets;
using Prowl.Editor.PropertyDrawers;
using Prowl.Icons;
using Prowl.Runtime;
using Prowl.Runtime.GUI;
using Prowl.Runtime.GUI.Graphics;
using Prowl.Runtime.GUI.Layout;
using System.Reflection;
using System.Runtime.CompilerServices;
using static Prowl.Runtime.GUI.Gui;

namespace Prowl.Editor
{
    public static class EditorGUI
    {
        public static void Separator(float thickness = 1f, [CallerLineNumber] int line = 0)
        {
            var g = ActiveGUI;
            using (g.Node("Seperator", line).ExpandWidth().Height(GuiStyle.ItemHeight / 2).Enter())
            {
                // Draw Line in middle of rect
                var start = g.CurrentNode.LayoutData.GlobalContentPosition;
                start.y += g.CurrentNode.LayoutData.Rect.height / 2;
                var end = start + new Vector2(g.CurrentNode.LayoutData.Rect.width, 0);
                g.Draw2D.DrawLine(start, end, GuiStyle.Borders, thickness);
            }
        }

        public static void Text(string text, [CallerLineNumber] int line = 0)
        {
            var g = ActiveGUI;
            using (g.Node(text, line).ExpandWidth().Height(GuiStyle.ItemHeight).Enter())
            {
                g.Draw2D.DrawText(text, g.CurrentNode.LayoutData.Rect, GuiStyle.Base11);
            }
        }

        public static bool StyledButton(string label)
        {
            var g = ActiveGUI;
            using (g.Node(label).ExpandWidth().Height(GuiStyle.ItemHeight).Enter())
            {
                g.Draw2D.DrawRect(g.CurrentNode.LayoutData.Rect, GuiStyle.Borders, 1, 10);

                g.Draw2D.DrawText(label, g.CurrentNode.LayoutData.Rect, GuiStyle.Base8);
                
                if (g.IsNodePressed())
                {
                    g.Draw2D.DrawRectFilled(g.CurrentNode.LayoutData.Rect, GuiStyle.Indigo, 10);
                    return true;
                }

                if (g.IsNodeHovered())
                    g.Draw2D.DrawRectFilled(g.CurrentNode.LayoutData.Rect, GuiStyle.Base5 * 0.5f, 10);


                return false;
            }
        }

        public static bool StyledButton(string label, double width, double height, bool border = true, Color? textcolor = null)
        {
            var g = ActiveGUI;
            using (g.Node(label).Width(width).Height(height).Enter())
            {
                if(border)
                    g.Draw2D.DrawRect(g.CurrentNode.LayoutData.Rect, GuiStyle.Borders, 1, 10);

                g.Draw2D.DrawText(label, g.CurrentNode.LayoutData.Rect, textcolor ?? GuiStyle.Base11);
                
                if (g.IsNodePressed())
                {
                    g.Draw2D.DrawRectFilled(g.CurrentNode.LayoutData.Rect, GuiStyle.Indigo, 10);
                    return true;
                }

                var hovCol = GuiStyle.Base11;
                hovCol.a = 0.25f;
                if (g.IsNodeHovered())
                    g.Draw2D.DrawRectFilled(g.CurrentNode.LayoutData.Rect, hovCol, 10);


                return false;
            }
        }

        public static bool InputDouble(string ID, ref double value, Offset x, Offset y, Size width, GuiStyle? style = null)
        {
            string textValue = value.ToString();
            var changed = ActiveGUI.InputField(ID, ref textValue, 255, InputFieldFlags.NumbersOnly, x, y, width, null, style);
            if (changed && Double.TryParse(textValue, out value)) return true;
            return false;
        }
        public static bool InputFloat(string ID, ref float value, Offset x, Offset y, Size width, GuiStyle? style = null)
        {
            string textValue = value.ToString();
            var changed = ActiveGUI.InputField(ID, ref textValue, 255, InputFieldFlags.NumbersOnly, x, y, width, null, style);
            if (changed && float.TryParse(textValue, out value)) return true;
            return false;
        }

        public static bool InputLong(string ID, ref long value, Offset x, Offset y, Size width, GuiStyle? style = null)
        {
            string textValue = value.ToString();
            var changed = ActiveGUI.InputField(ID, ref textValue, 255, InputFieldFlags.NumbersOnly, x, y, width, null, style);
            if (changed && long.TryParse(textValue, out value)) return true;
            return false;
        }


<<<<<<< HEAD
        static GuiStyle VectorXStyle = new GuiStyle() { TextColor = GuiStyle.Red, WidgetColor = GuiStyle.WindowBackground, Border = GuiStyle.Borders, BorderThickness = 1 };
        static GuiStyle VectorYStyle = new GuiStyle() { TextColor = GuiStyle.Emerald, WidgetColor = GuiStyle.WindowBackground, Border = GuiStyle.Borders, BorderThickness = 1 };
        static GuiStyle VectorZStyle = new GuiStyle() { TextColor = GuiStyle.Blue, WidgetColor = GuiStyle.WindowBackground, Border = GuiStyle.Borders, BorderThickness = 1 };

        static GuiStyle InputFieldStyle = new GuiStyle() { TextColor = GuiStyle.Emerald, WidgetColor = GuiStyle.WindowBackground, Border = GuiStyle.Borders, BorderThickness = 1 };

        static LayoutNode Property(string ID)
        {
            var g = ActiveGUI;
            return g.Node(ID + "_Content").ExpandWidth().Height(GuiStyle.ItemHeight);
        }

        public static bool Property_Vector2(string ID, ref Vector2 value)
        {
            using (Property(ID).Layout(LayoutType.Row).ScaleChildren().Enter())
            {
                bool changed = InputDouble(ID + "X", ref value.x, 0, 0, 0, VectorXStyle);
                changed |= InputDouble(ID + "Y", ref value.y, 0, 0, 0, VectorYStyle);
                return changed;
            }
        }

        public static bool Property_Vector3(string ID, ref Vector3 value)
        {
            using (Property(ID).Layout(LayoutType.Row).ScaleChildren().Enter())
            {
                bool changed = InputDouble(ID + "X", ref value.x, 0, 0, 0, VectorXStyle);
                changed |= InputDouble(ID + "Y", ref value.y, 0, 0, 0, VectorYStyle);
                changed |= InputDouble(ID + "Z", ref value.z, 0, 0, 0, VectorZStyle);
                return changed;
            }
        }

        public static bool Property_Vector4(string ID, ref Vector4 value)
        {
            using (Property(ID).Layout(LayoutType.Row).ScaleChildren().Enter())
            {
                bool changed = InputDouble(ID + "X", ref value.x, 0, 0, 0, VectorXStyle);
                changed |= InputDouble(ID + "Y", ref value.y, 0, 0, 0, VectorYStyle);
                changed |= InputDouble(ID + "Z", ref value.z, 0, 0, 0, VectorZStyle);
                changed |= InputDouble(ID + "W", ref value.w, 0, 0, 0, InputFieldStyle);
                return changed;
            }
        }

        public static bool Property_Double(string ID, ref double value)
        {
            using (Property(ID).Enter())
                return InputDouble(ID + "Val", ref value, 0, 0, Size.Percentage(1f), InputFieldStyle);
        }

        public static bool Property_Float(string ID, ref float value)
        {
            using (Property(ID).Enter())
                return InputFloat(ID + "Val", ref value, 0, 0, Size.Percentage(1f), InputFieldStyle);
        }

        public static bool PropertyIntegar<T>(string ID, ref T value) where T : struct
        {
            using (Property(ID).Enter())
            {
                long val = Convert.ToInt64(value);
                bool changed = InputLong(ID + "Val", ref val, 0, 0, Size.Percentage(1f), InputFieldStyle);
                if(changed)
                    value = (T)Convert.ChangeType(val, typeof(T));
                return changed;
            }
        }

        public static bool Property_Bool(string ID, ref bool value)
        {
            using (Property(ID).Enter())
                return Gui.ActiveGUI.Checkbox(ID + "Val", ref value, -5, 0, out _);
        }

        public static bool Property_String(string ID, ref string value)
        {
            using (Property(ID).Enter())
            {
                return ActiveGUI.InputField(ID, ref value, 255, InputFieldFlags.NumbersOnly, 0, 0, Size.Percentage(1f), null, null);
            }
        }

        public static bool Property_Color(string ID, ref Color value)
        {
            using (Property(ID).Layout(LayoutType.Row).ScaleChildren().Enter())
            {
                double r = value.r;
                bool changed = InputDouble(ID + "R", ref r, 0, 0, 0, VectorXStyle);
                value.r = (float)r;
                double g = value.g;
                changed |= InputDouble(ID + "G", ref g, 0, 0, 0, VectorYStyle);
                value.g = (float)g;
                double b = value.b;
                changed |= InputDouble(ID + "B", ref b, 0, 0, 0, VectorZStyle);
                value.b = (float)b;

                using (ActiveGUI.Node(ID + "ColIcon").MaxWidth(22.5f).Height(22.5f).Enter())
                {
                    ActiveGUI.Draw2D.DrawRectFilled(ActiveGUI.CurrentNode.LayoutData.Rect, value);
                }

                return changed;
            }
        }

        #region Asset Property

        public static ulong Selected;
        public static Guid assignedGUID;
        public static ushort assignedFileID;
        public static ulong guidAssignedToID = 0;

        public static bool Property_Asset(string ID, ref IAssetRef value)
        {
            using (Property(ID).Layout(LayoutType.Row).ScaleChildren().Enter())
            {
                bool changed = false;
                ulong assetDrawerID = ActiveGUI.CurrentNode.ID;
                if (guidAssignedToID != 0 && guidAssignedToID == assetDrawerID)
                {
                    value.AssetID = assignedGUID;
                    value.FileID = assignedFileID;
                    assignedGUID = Guid.Empty;
                    assignedFileID = 0;
                    guidAssignedToID = 0;
                    changed = true;
                }

                ActiveGUI.Draw2D.DrawRect(ActiveGUI.CurrentNode.LayoutData.Rect, GuiStyle.Borders, 1, 2);

                bool p = false;
                bool h = false;
                using (ActiveGUI.Node(ID + "Selector").MaxWidth(GuiStyle.ItemHeight).ExpandHeight().Enter())
                {
                    var pos = ActiveGUI.CurrentNode.LayoutData.GlobalContentPosition;
                    pos += new Vector2(8, 8);
                    ActiveGUI.Draw2D.DrawText(FontAwesome6.MagnifyingGlass, pos, GuiStyle.Base11 * (h ? 1f : 0.8f));
                    if (ActiveGUI.IsNodePressed())
                    {
                        Selected = assetDrawerID;
                        new AssetSelectorWindow(value.InstanceType, (guid, fileid) => { assignedGUID = guid; guidAssignedToID = assetDrawerID; assignedFileID = fileid; });
                    }
                }

                using (ActiveGUI.Node(ID + "Asset").ExpandHeight().Clip().Enter())
                {
                    var pos = ActiveGUI.CurrentNode.LayoutData.GlobalContentPosition;
                    pos += new Vector2(0, 8);
                    if (value.IsExplicitNull || value.IsRuntimeResource)
                    {
                        string text = value.IsExplicitNull ? "(Null)" : "(Runtime)" + value.Name;
                        var col = GuiStyle.Base11 * (h ? 1f : 0.8f);
                        if(value.IsExplicitNull)
                            col = GuiStyle.Red * (h ? 1f : 0.8f);
                        ActiveGUI.Draw2D.DrawText(text, pos, col);
                        if (ActiveGUI.IsNodePressed())
                            Selected = assetDrawerID;
                    }
                    else if (AssetDatabase.TryGetFile(value.AssetID, out var assetPath))
                    {
                        ActiveGUI.Draw2D.DrawText(AssetDatabase.ToRelativePath(assetPath), pos, GuiStyle.Base11 * (h ? 1f : 0.8f));
                        if (ActiveGUI.IsNodePressed())
                        {
                            Selected = assetDrawerID;
                            AssetDatabase.Ping(value.AssetID);
                        }
                    }

                    if(h && ActiveGUI.IsPointerDoubleClick(Veldrid.MouseButton.Left))
                        GlobalSelectHandler.Select(value);


                    // Drag and drop support
                    if (DragnDrop.Drop(out var instance, value.InstanceType))
                    {
                        // SetInstance() will also set the AssetID if the instance is an asset
                        value.SetInstance(instance);
                        changed = true;
                    }

                    if(Selected == assetDrawerID && ActiveGUI.IsKeyDown(Veldrid.Key.Delete))
                    {
                        value.AssetID = Guid.Empty;
                        value.FileID = 0;
                        changed = true;
                    }
                }

                return changed;
            }
        }

        #endregion


        public static bool Property_EngineObject(string ID, ref EngineObject value)
        {
            using (Property(ID).Enter())
            {
                bool changed = false;

                ActiveGUI.Draw2D.DrawRect(ActiveGUI.CurrentNode.LayoutData.Rect, GuiStyle.Borders, 1, 2);

                var pos = ActiveGUI.CurrentNode.LayoutData.GlobalContentPosition;
                pos += new Vector2(0, 8);
                if (value == null)
                {
                    string text = "(Null)";
                    var col = GuiStyle.Red * (ActiveGUI.IsNodeHovered() ? 1f : 0.8f);
                    ActiveGUI.Draw2D.DrawText(text, pos, col);
                }
                else
                {
                    ActiveGUI.Draw2D.DrawText(value.Name, pos, GuiStyle.Base11 * (ActiveGUI.IsNodeHovered() ? 1f : 0.8f));
                    if (ActiveGUI.IsNodeHovered() && ActiveGUI.IsPointerDoubleClick(Veldrid.MouseButton.Left))
                        GlobalSelectHandler.Select(value);
                }

                // Drag and drop support
                if (DragnDrop.Drop(out var instance, value.GetType()))
                {
                    value = instance as EngineObject;
                    changed = true;
                }

                // support looking for components on dropped GameObjects
                if (value.GetType() == typeof(MonoBehaviour) && DragnDrop.Drop(out GameObject go))
                {
                    var component = go.GetComponent(value.GetType());
                    if (component != null)
                    {
                        value = component;
                        changed = true;
                    }
                }

                return changed;
            }
        }

        public static bool Property_Transform(string ID, ref Transform value)
        {
            using (Property(ID).Enter())
            {
                bool changed = false;

                ActiveGUI.Draw2D.DrawRect(ActiveGUI.CurrentNode.LayoutData.Rect, GuiStyle.Borders, 1, 2);

                var pos = ActiveGUI.CurrentNode.LayoutData.GlobalContentPosition;
                pos += new Vector2(0, 8);
                if (value == null)
                {
                    string text = "(Null)";
                    var col = GuiStyle.Red * (ActiveGUI.IsNodeHovered() ? 1f : 0.8f);
                    ActiveGUI.Draw2D.DrawText(text, pos, col);
                }
                else
                {
                    ActiveGUI.Draw2D.DrawText(value.gameObject.Name + "(Transform)", pos, GuiStyle.Base11 * (ActiveGUI.IsNodeHovered() ? 1f : 0.8f));
                    if (ActiveGUI.IsNodeHovered() && ActiveGUI.IsPointerDoubleClick(Veldrid.MouseButton.Left))
                        GlobalSelectHandler.Select(value);
                }

                // Drag and drop support
                if (DragnDrop.Drop(out Transform instance))
                {
                    value = instance;
                    changed = true;
                }

                // support looking for components on dropped GameObjects
                if (DragnDrop.Drop(out GameObject go))
                {
                    value =  go.Transform;
                    changed = true;
                }

                return changed;
            }
        }

        // TODO, Widgets for:
        // Lists/Arrays
        // LayerMask
=======
        public static GuiStyle VectorXStyle = new GuiStyle() { TextColor = GuiStyle.Red, WidgetColor = GuiStyle.WindowBackground, Border = GuiStyle.Borders, BorderThickness = 1 };
        public static GuiStyle VectorYStyle = new GuiStyle() { TextColor = GuiStyle.Emerald, WidgetColor = GuiStyle.WindowBackground, Border = GuiStyle.Borders, BorderThickness = 1 };
        public static GuiStyle VectorZStyle = new GuiStyle() { TextColor = GuiStyle.Blue, WidgetColor = GuiStyle.WindowBackground, Border = GuiStyle.Borders, BorderThickness = 1 };
         
        public static GuiStyle InputFieldStyle = new GuiStyle() { TextColor = GuiStyle.Emerald, WidgetColor = GuiStyle.WindowBackground, Border = GuiStyle.Borders, BorderThickness = 1 };
>>>>>>> 6eb0a2ee


        #region PropertyGrid
        public enum TargetFields
        {
            Serializable,
            Public,
            Private,
            All
        }

        [Flags]
        public enum PropertyGridConfig
        {
            None = 0,
            NoHeader = 1,
            NoLabel = 2,
            NoTooltip = 4,
            NoBorder = 8,
            NoBackground = 16,
            NoCollapse = 64,

            Debug = 128
        }

        public static bool PropertyGrid(string name, ref object target, TargetFields targetFields, PropertyGridConfig config = PropertyGridConfig.None)
        {
            bool changed = false;
            if (target == null) return changed;

            LayoutNode node;
            using ((node = ActiveGUI.Node(name)).ExpandWidth().FitContentHeight().Layout(LayoutType.Column).Spacing(5).Enter())
            {
                // Draw the Background & Borders
                if (!config.HasFlag(PropertyGridConfig.NoBackground))
                    ActiveGUI.Draw2D.DrawRectFilled(node.LayoutData.Rect, GuiStyle.FrameBGColor);

                if (!config.HasFlag(PropertyGridConfig.NoBorder))
                    ActiveGUI.Draw2D.DrawRect(node.LayoutData.Rect, GuiStyle.Borders);

                if (!config.HasFlag(PropertyGridConfig.NoHeader))
                {
                    node.PaddingTop(GuiStyle.ItemHeight);

                    // Draw the header
                    var headerRect = new Rect(node.LayoutData.GlobalPosition, new Vector2(node.LayoutData.Rect.width, GuiStyle.ItemHeight));
                    if (!config.HasFlag(PropertyGridConfig.NoBackground))
                        ActiveGUI.Draw2D.DrawRectFilled(headerRect, GuiStyle.Indigo);

                    ActiveGUI.Draw2D.DrawText(UIDrawList.DefaultFont, name, 20, headerRect, GuiStyle.Base11, false);
                }

                changed = DrawProperties(ref target, targetFields, config);

            }


            return changed;
        }

        private static bool DrawProperties(ref object target, TargetFields targetFields, PropertyGridConfig config = PropertyGridConfig.None)
        {
            // Get the target fields
            var fields = targetFields switch {
                TargetFields.Serializable => RuntimeUtils.GetSerializableFields(target),
                TargetFields.Public => target.GetType().GetFields(),
                TargetFields.Private => target.GetType().GetFields(System.Reflection.BindingFlags.NonPublic | System.Reflection.BindingFlags.Instance),
                _ => target.GetType().GetFields(System.Reflection.BindingFlags.NonPublic | System.Reflection.BindingFlags.Instance | System.Reflection.BindingFlags.Public)
            };

            // Draw the properties
            bool changed = false;
            int i = 0;
            foreach (var field in fields)
            {
                var fieldType = field.FieldType;
                var fieldValue = field.GetValue(target);

                // if has HideInInspector ignore
                if (field.GetCustomAttributes(typeof(HideInInspectorAttribute), true).Length > 0)
                    continue;

                // Draw the property
                changed |= DrawerAttribute.DrawProperty(ActiveGUI, field.Name, i++, fieldType, ref fieldValue, config);

                // Update the value
                field.SetValue(target, fieldValue);
            }

            return changed;
        }

        public static bool DrawProperty<T>(int index, string name, ref T? value, PropertyGridConfig config = PropertyGridConfig.None)
        {
            object? obj = value;
            bool changed = DrawerAttribute.DrawProperty(ActiveGUI, name, index, typeof(T), ref obj, config);
            value = (T?)obj;
            return changed;
        }

        #endregion

    }
}<|MERGE_RESOLUTION|>--- conflicted
+++ resolved
@@ -109,299 +109,11 @@
         }
 
 
-<<<<<<< HEAD
-        static GuiStyle VectorXStyle = new GuiStyle() { TextColor = GuiStyle.Red, WidgetColor = GuiStyle.WindowBackground, Border = GuiStyle.Borders, BorderThickness = 1 };
-        static GuiStyle VectorYStyle = new GuiStyle() { TextColor = GuiStyle.Emerald, WidgetColor = GuiStyle.WindowBackground, Border = GuiStyle.Borders, BorderThickness = 1 };
-        static GuiStyle VectorZStyle = new GuiStyle() { TextColor = GuiStyle.Blue, WidgetColor = GuiStyle.WindowBackground, Border = GuiStyle.Borders, BorderThickness = 1 };
-
-        static GuiStyle InputFieldStyle = new GuiStyle() { TextColor = GuiStyle.Emerald, WidgetColor = GuiStyle.WindowBackground, Border = GuiStyle.Borders, BorderThickness = 1 };
-
-        static LayoutNode Property(string ID)
-        {
-            var g = ActiveGUI;
-            return g.Node(ID + "_Content").ExpandWidth().Height(GuiStyle.ItemHeight);
-        }
-
-        public static bool Property_Vector2(string ID, ref Vector2 value)
-        {
-            using (Property(ID).Layout(LayoutType.Row).ScaleChildren().Enter())
-            {
-                bool changed = InputDouble(ID + "X", ref value.x, 0, 0, 0, VectorXStyle);
-                changed |= InputDouble(ID + "Y", ref value.y, 0, 0, 0, VectorYStyle);
-                return changed;
-            }
-        }
-
-        public static bool Property_Vector3(string ID, ref Vector3 value)
-        {
-            using (Property(ID).Layout(LayoutType.Row).ScaleChildren().Enter())
-            {
-                bool changed = InputDouble(ID + "X", ref value.x, 0, 0, 0, VectorXStyle);
-                changed |= InputDouble(ID + "Y", ref value.y, 0, 0, 0, VectorYStyle);
-                changed |= InputDouble(ID + "Z", ref value.z, 0, 0, 0, VectorZStyle);
-                return changed;
-            }
-        }
-
-        public static bool Property_Vector4(string ID, ref Vector4 value)
-        {
-            using (Property(ID).Layout(LayoutType.Row).ScaleChildren().Enter())
-            {
-                bool changed = InputDouble(ID + "X", ref value.x, 0, 0, 0, VectorXStyle);
-                changed |= InputDouble(ID + "Y", ref value.y, 0, 0, 0, VectorYStyle);
-                changed |= InputDouble(ID + "Z", ref value.z, 0, 0, 0, VectorZStyle);
-                changed |= InputDouble(ID + "W", ref value.w, 0, 0, 0, InputFieldStyle);
-                return changed;
-            }
-        }
-
-        public static bool Property_Double(string ID, ref double value)
-        {
-            using (Property(ID).Enter())
-                return InputDouble(ID + "Val", ref value, 0, 0, Size.Percentage(1f), InputFieldStyle);
-        }
-
-        public static bool Property_Float(string ID, ref float value)
-        {
-            using (Property(ID).Enter())
-                return InputFloat(ID + "Val", ref value, 0, 0, Size.Percentage(1f), InputFieldStyle);
-        }
-
-        public static bool PropertyIntegar<T>(string ID, ref T value) where T : struct
-        {
-            using (Property(ID).Enter())
-            {
-                long val = Convert.ToInt64(value);
-                bool changed = InputLong(ID + "Val", ref val, 0, 0, Size.Percentage(1f), InputFieldStyle);
-                if(changed)
-                    value = (T)Convert.ChangeType(val, typeof(T));
-                return changed;
-            }
-        }
-
-        public static bool Property_Bool(string ID, ref bool value)
-        {
-            using (Property(ID).Enter())
-                return Gui.ActiveGUI.Checkbox(ID + "Val", ref value, -5, 0, out _);
-        }
-
-        public static bool Property_String(string ID, ref string value)
-        {
-            using (Property(ID).Enter())
-            {
-                return ActiveGUI.InputField(ID, ref value, 255, InputFieldFlags.NumbersOnly, 0, 0, Size.Percentage(1f), null, null);
-            }
-        }
-
-        public static bool Property_Color(string ID, ref Color value)
-        {
-            using (Property(ID).Layout(LayoutType.Row).ScaleChildren().Enter())
-            {
-                double r = value.r;
-                bool changed = InputDouble(ID + "R", ref r, 0, 0, 0, VectorXStyle);
-                value.r = (float)r;
-                double g = value.g;
-                changed |= InputDouble(ID + "G", ref g, 0, 0, 0, VectorYStyle);
-                value.g = (float)g;
-                double b = value.b;
-                changed |= InputDouble(ID + "B", ref b, 0, 0, 0, VectorZStyle);
-                value.b = (float)b;
-
-                using (ActiveGUI.Node(ID + "ColIcon").MaxWidth(22.5f).Height(22.5f).Enter())
-                {
-                    ActiveGUI.Draw2D.DrawRectFilled(ActiveGUI.CurrentNode.LayoutData.Rect, value);
-                }
-
-                return changed;
-            }
-        }
-
-        #region Asset Property
-
-        public static ulong Selected;
-        public static Guid assignedGUID;
-        public static ushort assignedFileID;
-        public static ulong guidAssignedToID = 0;
-
-        public static bool Property_Asset(string ID, ref IAssetRef value)
-        {
-            using (Property(ID).Layout(LayoutType.Row).ScaleChildren().Enter())
-            {
-                bool changed = false;
-                ulong assetDrawerID = ActiveGUI.CurrentNode.ID;
-                if (guidAssignedToID != 0 && guidAssignedToID == assetDrawerID)
-                {
-                    value.AssetID = assignedGUID;
-                    value.FileID = assignedFileID;
-                    assignedGUID = Guid.Empty;
-                    assignedFileID = 0;
-                    guidAssignedToID = 0;
-                    changed = true;
-                }
-
-                ActiveGUI.Draw2D.DrawRect(ActiveGUI.CurrentNode.LayoutData.Rect, GuiStyle.Borders, 1, 2);
-
-                bool p = false;
-                bool h = false;
-                using (ActiveGUI.Node(ID + "Selector").MaxWidth(GuiStyle.ItemHeight).ExpandHeight().Enter())
-                {
-                    var pos = ActiveGUI.CurrentNode.LayoutData.GlobalContentPosition;
-                    pos += new Vector2(8, 8);
-                    ActiveGUI.Draw2D.DrawText(FontAwesome6.MagnifyingGlass, pos, GuiStyle.Base11 * (h ? 1f : 0.8f));
-                    if (ActiveGUI.IsNodePressed())
-                    {
-                        Selected = assetDrawerID;
-                        new AssetSelectorWindow(value.InstanceType, (guid, fileid) => { assignedGUID = guid; guidAssignedToID = assetDrawerID; assignedFileID = fileid; });
-                    }
-                }
-
-                using (ActiveGUI.Node(ID + "Asset").ExpandHeight().Clip().Enter())
-                {
-                    var pos = ActiveGUI.CurrentNode.LayoutData.GlobalContentPosition;
-                    pos += new Vector2(0, 8);
-                    if (value.IsExplicitNull || value.IsRuntimeResource)
-                    {
-                        string text = value.IsExplicitNull ? "(Null)" : "(Runtime)" + value.Name;
-                        var col = GuiStyle.Base11 * (h ? 1f : 0.8f);
-                        if(value.IsExplicitNull)
-                            col = GuiStyle.Red * (h ? 1f : 0.8f);
-                        ActiveGUI.Draw2D.DrawText(text, pos, col);
-                        if (ActiveGUI.IsNodePressed())
-                            Selected = assetDrawerID;
-                    }
-                    else if (AssetDatabase.TryGetFile(value.AssetID, out var assetPath))
-                    {
-                        ActiveGUI.Draw2D.DrawText(AssetDatabase.ToRelativePath(assetPath), pos, GuiStyle.Base11 * (h ? 1f : 0.8f));
-                        if (ActiveGUI.IsNodePressed())
-                        {
-                            Selected = assetDrawerID;
-                            AssetDatabase.Ping(value.AssetID);
-                        }
-                    }
-
-                    if(h && ActiveGUI.IsPointerDoubleClick(Veldrid.MouseButton.Left))
-                        GlobalSelectHandler.Select(value);
-
-
-                    // Drag and drop support
-                    if (DragnDrop.Drop(out var instance, value.InstanceType))
-                    {
-                        // SetInstance() will also set the AssetID if the instance is an asset
-                        value.SetInstance(instance);
-                        changed = true;
-                    }
-
-                    if(Selected == assetDrawerID && ActiveGUI.IsKeyDown(Veldrid.Key.Delete))
-                    {
-                        value.AssetID = Guid.Empty;
-                        value.FileID = 0;
-                        changed = true;
-                    }
-                }
-
-                return changed;
-            }
-        }
-
-        #endregion
-
-
-        public static bool Property_EngineObject(string ID, ref EngineObject value)
-        {
-            using (Property(ID).Enter())
-            {
-                bool changed = false;
-
-                ActiveGUI.Draw2D.DrawRect(ActiveGUI.CurrentNode.LayoutData.Rect, GuiStyle.Borders, 1, 2);
-
-                var pos = ActiveGUI.CurrentNode.LayoutData.GlobalContentPosition;
-                pos += new Vector2(0, 8);
-                if (value == null)
-                {
-                    string text = "(Null)";
-                    var col = GuiStyle.Red * (ActiveGUI.IsNodeHovered() ? 1f : 0.8f);
-                    ActiveGUI.Draw2D.DrawText(text, pos, col);
-                }
-                else
-                {
-                    ActiveGUI.Draw2D.DrawText(value.Name, pos, GuiStyle.Base11 * (ActiveGUI.IsNodeHovered() ? 1f : 0.8f));
-                    if (ActiveGUI.IsNodeHovered() && ActiveGUI.IsPointerDoubleClick(Veldrid.MouseButton.Left))
-                        GlobalSelectHandler.Select(value);
-                }
-
-                // Drag and drop support
-                if (DragnDrop.Drop(out var instance, value.GetType()))
-                {
-                    value = instance as EngineObject;
-                    changed = true;
-                }
-
-                // support looking for components on dropped GameObjects
-                if (value.GetType() == typeof(MonoBehaviour) && DragnDrop.Drop(out GameObject go))
-                {
-                    var component = go.GetComponent(value.GetType());
-                    if (component != null)
-                    {
-                        value = component;
-                        changed = true;
-                    }
-                }
-
-                return changed;
-            }
-        }
-
-        public static bool Property_Transform(string ID, ref Transform value)
-        {
-            using (Property(ID).Enter())
-            {
-                bool changed = false;
-
-                ActiveGUI.Draw2D.DrawRect(ActiveGUI.CurrentNode.LayoutData.Rect, GuiStyle.Borders, 1, 2);
-
-                var pos = ActiveGUI.CurrentNode.LayoutData.GlobalContentPosition;
-                pos += new Vector2(0, 8);
-                if (value == null)
-                {
-                    string text = "(Null)";
-                    var col = GuiStyle.Red * (ActiveGUI.IsNodeHovered() ? 1f : 0.8f);
-                    ActiveGUI.Draw2D.DrawText(text, pos, col);
-                }
-                else
-                {
-                    ActiveGUI.Draw2D.DrawText(value.gameObject.Name + "(Transform)", pos, GuiStyle.Base11 * (ActiveGUI.IsNodeHovered() ? 1f : 0.8f));
-                    if (ActiveGUI.IsNodeHovered() && ActiveGUI.IsPointerDoubleClick(Veldrid.MouseButton.Left))
-                        GlobalSelectHandler.Select(value);
-                }
-
-                // Drag and drop support
-                if (DragnDrop.Drop(out Transform instance))
-                {
-                    value = instance;
-                    changed = true;
-                }
-
-                // support looking for components on dropped GameObjects
-                if (DragnDrop.Drop(out GameObject go))
-                {
-                    value =  go.Transform;
-                    changed = true;
-                }
-
-                return changed;
-            }
-        }
-
-        // TODO, Widgets for:
-        // Lists/Arrays
-        // LayerMask
-=======
         public static GuiStyle VectorXStyle = new GuiStyle() { TextColor = GuiStyle.Red, WidgetColor = GuiStyle.WindowBackground, Border = GuiStyle.Borders, BorderThickness = 1 };
         public static GuiStyle VectorYStyle = new GuiStyle() { TextColor = GuiStyle.Emerald, WidgetColor = GuiStyle.WindowBackground, Border = GuiStyle.Borders, BorderThickness = 1 };
         public static GuiStyle VectorZStyle = new GuiStyle() { TextColor = GuiStyle.Blue, WidgetColor = GuiStyle.WindowBackground, Border = GuiStyle.Borders, BorderThickness = 1 };
          
         public static GuiStyle InputFieldStyle = new GuiStyle() { TextColor = GuiStyle.Emerald, WidgetColor = GuiStyle.WindowBackground, Border = GuiStyle.Borders, BorderThickness = 1 };
->>>>>>> 6eb0a2ee
 
 
         #region PropertyGrid
