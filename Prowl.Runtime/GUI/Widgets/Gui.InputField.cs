--- conflicted
+++ resolved
@@ -276,11 +276,7 @@
 
                 float bg_offy_up = is_multiline ? 0.0f : -1.0f;    // FIXME: those offsets should be part of the style? they don't play so well with multi-line selection.
                 float bg_offy_dn = is_multiline ? 0.0f : 2.0f;
-<<<<<<< HEAD
                 Color32 bg_color = style.TextHighlightColor;
-=======
-                uint bg_color = UIDrawList.ColorConvertFloat4ToU32(style.ActiveColor);
->>>>>>> 3f3f8d40
                 Vector2 rect_pos = render_pos + select_start_offset - render_scroll;
                 for (int p = text_selected_begin; p < text_selected_end;)
                 {
